--- conflicted
+++ resolved
@@ -17,16 +17,10 @@
 their wire numbers will not be modified.
 
 Author: Jonathan Callahan
-<<<<<<< HEAD
-Version: 1.1 - Auto-sync test
-Date: 2025-07-01
-Updated: 2025-07-08 - Migrated to use e3series PyPI package instead of win32com.client
-=======
 Date: 2025-07-01
 Updated: 2025-07-08 - Migrated to use e3series PyPI package instead of win32com.client
 Updated: 2025-07-11 - Added support for FixWireName attribute to skip connections
 Updated: 2025-07-11 - Fixed wire number sorting to properly consider both page and grid numerically
->>>>>>> 1c82a02c
 """
 
 import e3series
